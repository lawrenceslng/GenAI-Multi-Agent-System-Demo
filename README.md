
# Multi-Agent Homework System

<<<<<<< HEAD
This repository showcases a Python-based multi-agent system that uses multiple specialized agents to process and complete homework assignments. The system breaks down assignments into subtasks and delegates them to specialized agents for code generation, Google Slides presentation generation, and voiceover audio generation for presentation via ElevenLabs.

Two versions of the multi-agent system is built. **Version 1** is built following [LlamaIndex's multi-agent example](https://docs.llamaindex.ai/en/stable/understanding/agent/multi_agent/). A strict workflow is followed with each agent taking turns performing their individual tasks. The downside of this strict workflow is the lack of user interaction and lack of deviation/autonomy for the agents.

**Version 2** is built using [Microsoft's Autogen framework](https://github.com/microsoft/autogen). The goal is to allow the agents more autonomy. 

Both versions uses the following OpenAI LLMs:
- OpenAI 4o
- OpenAI 4.1-nano
- OpenAI 4o-mini

This project serves as a proof-of-concept that a multi-agent system can take a coding-related task and break it down into subtasks to create a full presentation with slide show and voiceover. While we used homework assignments as the basis of this POC, the potential of such a multi-agent system can help in the automatic creation of sample integration walkthroughs or other small MVP projects in industry roles such as solution architect or implementation engineer. The ability to generate not only the code, but a presentation and voiceover audio is a powerful combination when it comes to conveying information to new audiences and presents new opportunities for knowledge sharing and collaboration. 
=======
  

A Python-based system that uses multiple specialized agents to process and complete homework assignments. The system breaks down assignments into subtasks and delegates them to specialized agents for code generation, documentation creation, and presentation preparation.
>>>>>>> 98aa61a3

  

## Features

<<<<<<< HEAD
- Command-line interface for initializing the multi-agent system
- Multiple specialized agents:
  - Docker Code Agent: Generates Python code implementations within a Docker environment for full isolation of the coding agent; uploads completed code to Github via [Github MCP Server](https://github.com/github/github-mcp-server)
  - Documentation Agent (optional): Creates comprehensive documentation
  - Presentation Agent: Generates Google Slides presentation via [Google Slides MCP Server](https://github.com/matteoantoci/google-slides-mcp)
  - Voiceover Agent: Generates script and audio file for presentation via [ElevenLabs MCP Server](https://github.com/elevenlabs/elevenlabs-mcp)
=======
  

- Command-line interface for submitting assignments

- Multiple specialized agents:

- Code Agent: Generates Python code implementations

- Documentation Agent: Creates comprehensive documentation

- Presentation Agent: Prepares presentation outlines

- Safe code execution environment

- Organized result storage with timestamps
>>>>>>> 98aa61a3

  

## Installation

  

1. Clone the repository:

```bash
<<<<<<< HEAD
git clone <repository-url>
cd <repository>
=======

git  clone <repository-url>

cd  multi-agent-homework

>>>>>>> 98aa61a3
```

  

2. Create and activate a virtual environment:

```bash

python3.12  -m  venv  genai-mas-venv

source  genai-mas-venv/bin/activate  # On Windows: venv\Scripts\activate

```

  

3. Install dependencies:

```bash

pip  install  -r  requirements.txt

```

<<<<<<< HEAD
## Version 1 Usage
=======
  

## Usage
>>>>>>> 98aa61a3

  

1. Place your assignment description in a text file within the `assignment_vault` directory.

  

2. Run the orchestrator with your assignment file:

```bash
<<<<<<< HEAD
python orchestrator_merged.py --assignment <assignment file>
```

3. There are 3 outputs that are generated:
   - [a repository under the Github user robot-coder](https://github.com/robot-coder)
   - a Google Slides Presentation in robot-coder's [Google Drive Account](https://drive.google.com/drive/my-drive)
   - a voiceover mp3 file in `output/audio`

## Version 2 Usage

1. Place your assignment description in a text file within the `assignment_vault` directory.

2. Run the Autogen execution file with your assignment file:
```bash
python local_autogen/main.py --assignment assignment_vault/<assignment file>
```


=======

python  orchestrator.py  --assignment  your_assignment.txt

```

  

3. Find the results in the `result` directory, organized by assignment name and timestamp.
>>>>>>> 98aa61a3

  

## Project Structure

  

```
<<<<<<< HEAD
GenAI-Multi-Agent-System-Demo/
├── assignment_vault/               # directory for assignment text files
├── orchestrator_merged.py          # Main coordination logic
├── agents/                         # Specialized agents
│   ├── __init__.py
│   ├── documentation_agent.py      # Creates documentation
│   ├── presentation_agent.py       # Prepares presentations
│   └── voiceover_agent.py          # Generates script and audio file
├── sandbox/                        # Directory is mapped as volume into Docker environment
│   ├── docker_code_agent.py        # coding agent
│   ├── Dockerfile                  # Docker file for Docker environment
│   ├── instructions                # Assignment instructions are copied here
│   └── run_docker_agent.sh         # Runs the coding agent in a docker container
├── output/audio                    # Directory where audio files are generated
├── requirements.txt
├── PRESENTATION.md
├── .env.example
=======

multi_agent_homework/

│

├── orchestrator.py # Main coordination logic

├── agents/ # Specialized agents

│ ├── __init__.py

│ ├── code_agent.py # Generates code

│ ├── doc_agent.py # Creates documentation

│ └── presentation_agent.py # Prepares presentations

├── local_autogen/ # Directory for autogen

│ └── main.py # Main/current autogen entrypoint

│ └── test_autogen.py # Initial try/setup with autogen

├── sandbox/

│ └── runner.py # Safe code execution

├── utils/

│ └── container_manager.py # Docker container management

├── requirements.txt

>>>>>>> 98aa61a3
└── README.md

```

  

## Agent Capabilities

  

### Code Agent

- Analyzes coding requirements
<<<<<<< HEAD
- Generates and executes Python code in a sandboxed environment
- Uploads completed code to Github repository
=======

- Generates Python implementations

- Executes code in a sandboxed environment

- Provides test results
>>>>>>> 98aa61a3

  

### Documentation Agent
<<<<<<< HEAD
- Generates comprehensive documentation for a given repository
=======

- Generates comprehensive documentation

>>>>>>> 98aa61a3
- Creates structured Markdown content

- Includes metadata and formatting

  

### Presentation Agent
<<<<<<< HEAD
- Creates Google Slides presentation
=======

- Creates presentation outlines

>>>>>>> 98aa61a3
- Generates slide content and speaker notes

- Provides estimated duration and structure

<<<<<<< HEAD
### Voiceover Agent
- Creates audio file for presentation and code using ElevenLabs 
- Outputs audio file locally 
=======
  
## AutoGen
We also tried to use autogen and give the agents more autonomy. It worked to some extent, but we faced many issues (as you can see in the recording) like rate limiting and failed api formatting/calls. However, using autogen did seem to provide more creativity from the agents and it seemed like they were better able to resolve errors they faced by themselves and with the help of the group chat.

```
python local_autogen/main.py --assignment assignment_vault/project_1.txt
```
Demo:

https://github.com/user-attachments/assets/9eea8c87-ef5c-4a19-ab64-f8a35433a2f0

>>>>>>> 98aa61a3

## Future Enhancements

  

1. Dynamic Agent Creation

- Create specialized agents based on task requirements

- Support for additional programming languages

  

<<<<<<< HEAD
2. Enable more user interaction
   - Implement chat-based behavior prior to initiating workflows so user can further customize and define behavior

3. Presentation and Voiceover integration
   - Enable automated presentation with voiceover via Playwright or alternative solutions

4. Interactive Voice Agentic AI for Presentation for real-time user-agent interaction 
   - Enable users to interact with the Voice Agent to ask questions in real-time and engage in conversation about produce output.

## Demo 
=======
2. Docker Integration

- Full container-based code isolation

- Secure execution environment

  

3. LlamaIndex Integration

- Enhanced natural language processing

- Improved task understanding and delegation

  
>>>>>>> 98aa61a3

The following link shows how **Version 1** of this multi-agent system works. The command `python orchestrator_merged.py --assignment project_3.txt` is run, and it kicks off all the necessary agents to complete the task one by one in order. The Github Repository, Google Slides (minus Title Slide), and the voiceover recording are all generated automatically.

<<<<<<< HEAD
[Version 1 Demo Video](https://youtu.be/U3R9durFHp4)
=======
  

1. Fork the repository

2. Create a feature branch

3. Commit your changes

4. Push to the branch

5. Create a Pull Request
>>>>>>> 98aa61a3

  

## License

  

This project is licensed under the MIT License - see the LICENSE file for details.<|MERGE_RESOLUTION|>--- conflicted
+++ resolved
@@ -1,12 +1,11 @@
 
 # Multi-Agent Homework System
 
-<<<<<<< HEAD
 This repository showcases a Python-based multi-agent system that uses multiple specialized agents to process and complete homework assignments. The system breaks down assignments into subtasks and delegates them to specialized agents for code generation, Google Slides presentation generation, and voiceover audio generation for presentation via ElevenLabs.
 
-Two versions of the multi-agent system is built. **Version 1** is built following [LlamaIndex's multi-agent example](https://docs.llamaindex.ai/en/stable/understanding/agent/multi_agent/). A strict workflow is followed with each agent taking turns performing their individual tasks. The downside of this strict workflow is the lack of user interaction and lack of deviation/autonomy for the agents.
+Two versions of the multi-agent system is built. **Version 1 (LlamaIndex)** is built following [LlamaIndex's multi-agent example](https://docs.llamaindex.ai/en/stable/understanding/agent/multi_agent/). A strict workflow is followed with each agent taking turns performing their individual tasks. The downside of this strict workflow is the lack of user interaction and lack of deviation/autonomy for the agents.
 
-**Version 2** is built using [Microsoft's Autogen framework](https://github.com/microsoft/autogen). The goal is to allow the agents more autonomy. 
+**Version 2 (AutoGen)** is built using [Microsoft's Autogen framework](https://github.com/microsoft/autogen). The goal is to allow the agents more autonomy. It worked to some extent, but we faced many issues (as you can see in the [demo below](#demo)) like rate limiting and failed api formatting/calls. However, using autogen did seem to provide more creativity from the agents and it seemed like they were better able to resolve errors they faced by themselves and with the help of the group chat.
 
 Both versions uses the following OpenAI LLMs:
 - OpenAI 4o
@@ -14,102 +13,45 @@
 - OpenAI 4o-mini
 
 This project serves as a proof-of-concept that a multi-agent system can take a coding-related task and break it down into subtasks to create a full presentation with slide show and voiceover. While we used homework assignments as the basis of this POC, the potential of such a multi-agent system can help in the automatic creation of sample integration walkthroughs or other small MVP projects in industry roles such as solution architect or implementation engineer. The ability to generate not only the code, but a presentation and voiceover audio is a powerful combination when it comes to conveying information to new audiences and presents new opportunities for knowledge sharing and collaboration. 
-=======
-  
-
-A Python-based system that uses multiple specialized agents to process and complete homework assignments. The system breaks down assignments into subtasks and delegates them to specialized agents for code generation, documentation creation, and presentation preparation.
->>>>>>> 98aa61a3
-
-  
 
 ## Features
 
-<<<<<<< HEAD
 - Command-line interface for initializing the multi-agent system
 - Multiple specialized agents:
   - Docker Code Agent: Generates Python code implementations within a Docker environment for full isolation of the coding agent; uploads completed code to Github via [Github MCP Server](https://github.com/github/github-mcp-server)
   - Documentation Agent (optional): Creates comprehensive documentation
   - Presentation Agent: Generates Google Slides presentation via [Google Slides MCP Server](https://github.com/matteoantoci/google-slides-mcp)
   - Voiceover Agent: Generates script and audio file for presentation via [ElevenLabs MCP Server](https://github.com/elevenlabs/elevenlabs-mcp)
-=======
-  
-
-- Command-line interface for submitting assignments
-
-- Multiple specialized agents:
-
-- Code Agent: Generates Python code implementations
-
-- Documentation Agent: Creates comprehensive documentation
-
-- Presentation Agent: Prepares presentation outlines
-
-- Safe code execution environment
-
-- Organized result storage with timestamps
->>>>>>> 98aa61a3
-
-  
 
 ## Installation
-
-  
 
 1. Clone the repository:
 
 ```bash
-<<<<<<< HEAD
 git clone <repository-url>
 cd <repository>
-=======
-
-git  clone <repository-url>
-
-cd  multi-agent-homework
-
->>>>>>> 98aa61a3
 ```
-
   
-
 2. Create and activate a virtual environment:
 
 ```bash
-
 python3.12  -m  venv  genai-mas-venv
-
 source  genai-mas-venv/bin/activate  # On Windows: venv\Scripts\activate
-
 ```
-
-  
 
 3. Install dependencies:
 
 ```bash
-
 pip  install  -r  requirements.txt
-
 ```
 
-<<<<<<< HEAD
 ## Version 1 Usage
-=======
-  
-
-## Usage
->>>>>>> 98aa61a3
-
-  
 
 1. Place your assignment description in a text file within the `assignment_vault` directory.
-
-  
 
 2. Run the orchestrator with your assignment file:
 
 ```bash
-<<<<<<< HEAD
 python orchestrator_merged.py --assignment <assignment file>
 ```
 
@@ -127,26 +69,8 @@
 python local_autogen/main.py --assignment assignment_vault/<assignment file>
 ```
 
-
-=======
-
-python  orchestrator.py  --assignment  your_assignment.txt
-
+## Project Structure
 ```
-
-  
-
-3. Find the results in the `result` directory, organized by assignment name and timestamp.
->>>>>>> 98aa61a3
-
-  
-
-## Project Structure
-
-  
-
-```
-<<<<<<< HEAD
 GenAI-Multi-Agent-System-Demo/
 ├── assignment_vault/               # directory for assignment text files
 ├── orchestrator_merged.py          # Main coordination logic
@@ -164,125 +88,36 @@
 ├── requirements.txt
 ├── PRESENTATION.md
 ├── .env.example
-=======
-
-multi_agent_homework/
-
-│
-
-├── orchestrator.py # Main coordination logic
-
-├── agents/ # Specialized agents
-
-│ ├── __init__.py
-
-│ ├── code_agent.py # Generates code
-
-│ ├── doc_agent.py # Creates documentation
-
-│ └── presentation_agent.py # Prepares presentations
-
-├── local_autogen/ # Directory for autogen
-
-│ └── main.py # Main/current autogen entrypoint
-
-│ └── test_autogen.py # Initial try/setup with autogen
-
-├── sandbox/
-
-│ └── runner.py # Safe code execution
-
-├── utils/
-
-│ └── container_manager.py # Docker container management
-
-├── requirements.txt
-
->>>>>>> 98aa61a3
 └── README.md
-
 ```
-
-  
 
 ## Agent Capabilities
 
-  
-
 ### Code Agent
-
 - Analyzes coding requirements
-<<<<<<< HEAD
 - Generates and executes Python code in a sandboxed environment
 - Uploads completed code to Github repository
-=======
-
-- Generates Python implementations
-
-- Executes code in a sandboxed environment
-
-- Provides test results
->>>>>>> 98aa61a3
-
-  
 
 ### Documentation Agent
-<<<<<<< HEAD
 - Generates comprehensive documentation for a given repository
-=======
-
-- Generates comprehensive documentation
-
->>>>>>> 98aa61a3
 - Creates structured Markdown content
-
 - Includes metadata and formatting
 
-  
-
 ### Presentation Agent
-<<<<<<< HEAD
 - Creates Google Slides presentation
-=======
-
-- Creates presentation outlines
-
->>>>>>> 98aa61a3
 - Generates slide content and speaker notes
-
 - Provides estimated duration and structure
 
-<<<<<<< HEAD
 ### Voiceover Agent
 - Creates audio file for presentation and code using ElevenLabs 
 - Outputs audio file locally 
-=======
-  
-## AutoGen
-We also tried to use autogen and give the agents more autonomy. It worked to some extent, but we faced many issues (as you can see in the recording) like rate limiting and failed api formatting/calls. However, using autogen did seem to provide more creativity from the agents and it seemed like they were better able to resolve errors they faced by themselves and with the help of the group chat.
-
-```
-python local_autogen/main.py --assignment assignment_vault/project_1.txt
-```
-Demo:
-
-https://github.com/user-attachments/assets/9eea8c87-ef5c-4a19-ab64-f8a35433a2f0
-
->>>>>>> 98aa61a3
 
 ## Future Enhancements
 
-  
-
 1. Dynamic Agent Creation
-
 - Create specialized agents based on task requirements
-
 - Support for additional programming languages
 
-  
-
-<<<<<<< HEAD
 2. Enable more user interaction
    - Implement chat-based behavior prior to initiating workflows so user can further customize and define behavior
 
@@ -293,46 +128,15 @@
    - Enable users to interact with the Voice Agent to ask questions in real-time and engage in conversation about produce output.
 
 ## Demo 
-=======
-2. Docker Integration
 
-- Full container-based code isolation
-
-- Secure execution environment
-
-  
-
-3. LlamaIndex Integration
-
-- Enhanced natural language processing
-
-- Improved task understanding and delegation
-
-  
->>>>>>> 98aa61a3
-
+### Version 1 (LlamaIndex)
 The following link shows how **Version 1** of this multi-agent system works. The command `python orchestrator_merged.py --assignment project_3.txt` is run, and it kicks off all the necessary agents to complete the task one by one in order. The Github Repository, Google Slides (minus Title Slide), and the voiceover recording are all generated automatically.
 
-<<<<<<< HEAD
 [Version 1 Demo Video](https://youtu.be/U3R9durFHp4)
-=======
+
+### Version 2 (AutoGen)
   
-
-1. Fork the repository
-
-2. Create a feature branch
-
-3. Commit your changes
-
-4. Push to the branch
-
-5. Create a Pull Request
->>>>>>> 98aa61a3
-
-  
+https://github.com/user-attachments/assets/9eea8c87-ef5c-4a19-ab64-f8a35433a2f0
 
 ## License
-
-  
-
 This project is licensed under the MIT License - see the LICENSE file for details.