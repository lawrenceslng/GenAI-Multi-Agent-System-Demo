"""
Presentation Agent for Multi-Agent Homework System
Responsible for creating presentations based on code and documentation outputs
"""

import json
<<<<<<< HEAD
import os
import re
from typing import Dict, List, Optional, Any
import pprint
import traceback

from llama_index.llms.openai import OpenAI
from llama_index.core.llms import ChatMessage, MessageRole
from llama_index.core.callbacks import CallbackManager, TokenCountingHandler
from llama_index.core.tools import FunctionTool, ToolOutput
from llama_index.core.agent import ReActAgent
from llama_index.tools.mcp import McpToolSpec, BasicMCPClient

# Load environment variables
from dotenv import load_dotenv
load_dotenv()
=======
from pathlib import Path
from typing import Dict, List, Tuple
import os

from llama_index.core.agent.workflow import FunctionAgent
from llama_index.core.tools import FunctionTool
from llama_index.llms.openai import OpenAI
from llama_index.core.workflow import Context

# Initialize LLM
llm = OpenAI(model="gpt-4.1-nano-2025-04-14", api_key=os.getenv("OPENAI_API_KEY"))
>>>>>>> deaec088

class PresentationAgent:
    """Agent responsible for creating presentations from coding assignments."""
    
    def __init__(self, model_name: str = "gpt-4o"):
        """Initialize the presentation agent with specified LLM."""
        # Initialize the LLM
        self.api_key = os.getenv("OPENAI_API_KEY") 
        if not self.api_key:
            raise ValueError("OPENAI_API_KEY not found in environment")
            
        # Set up token counting
        self.token_counter = TokenCountingHandler(
            tokenizer=None  # will use default tiktoken
        )
        callback_manager = CallbackManager([self.token_counter])
        
        # Initialize LLM
        self.llm = OpenAI(
            model=model_name,
            api_key=self.api_key,
            temperature=0.3,
            callback_manager=callback_manager
        )
        
        # Initialize the Google Slides MCP tool
        self.slides_tool = self._init_slides_tool()
        
        # Initialize agent tools
        self.tools = self._create_tools()
        
        # Create the agent
        self.agent = ReActAgent.from_tools(
            tools=self.tools,
            llm=self.llm,
            verbose=True,
            system_prompt=self._get_system_prompt(),
        )

    def _init_slides_tool(self) -> Optional[McpToolSpec]:
        """Initialize Google Slides MCP tool."""
        try:
            # Start the MCP server as a subprocess
            server_path = os.path.join(
                os.path.dirname(os.path.dirname(os.path.abspath(__file__))), 
                "mcp_servers/google-slides-mcp/build/index.js"
            )
            
            slides_mcp_client = BasicMCPClient(
                command_or_url="node",
                args=[
                    server_path,
                    "--google-client-id", os.getenv("GOOGLE_CLIENT_ID"),
                    "--google-client-secret", os.getenv("GOOGLE_CLIENT_SECRET"),
                    "--google-refresh-token", os.getenv("GOOGLE_REFRESH_TOKEN")
                ],
            )

            return McpToolSpec(client=slides_mcp_client)
        except Exception as e:
            print(f"Error initializing Google Slides MCP tool: {e}")
            return None

    def _create_tools(self) -> List[FunctionTool]:
        """Create tools for the presentation agent."""
        tools = []
        
        # Add custom analysis tool
        analyze_content_tool = FunctionTool.from_defaults(
            name="analyze_content",
            description="Analyzes code and documentation to extract key points for presentation",
            fn=self._analyze_content
        )
        tools.append(analyze_content_tool)
        
        # Add outline generation tool
        create_outline_tool = FunctionTool.from_defaults(
            name="create_presentation_outline",
            description="Creates a structured outline for a presentation based on content analysis",
            fn=self._create_presentation_outline
        )
        tools.append(create_outline_tool)
        
        # Add Google Slides tools if available
        if self.slides_tool:
            # Get the tools from the spec
            tools_list = self.slides_tool.to_tool_list()
            tools.extend(tools_list)
            
        return tools

    def _analyze_content(self, code_content: str, documentation_content: str) -> Dict[str, Any]:
        """Analyze code and documentation to extract key points for presentation."""
        prompt = f"""
        Please analyze the following code and documentation for a presentation:
        
        CODE:
        ```python
        {code_content[:3000]}  # Limit to prevent token overflow
        ```
        
        DOCUMENTATION:
        {documentation_content[:3000]}  # Limit to prevent token overflow
        
        Extract the following information for a presentation:
        1. Project title and one-line summary
        2. Main functionality and features (3-5 bullet points)
        3. Technical approach and implementation details
        4. Challenges and solutions
        5. Key insights and learnings
        6. Potential extensions or improvements
        
        Format your response as a structured JSON object.
        """
        
        messages = [
            ChatMessage(role=MessageRole.USER, content=prompt)
        ]
        
        response = self.llm.chat(messages)
        
        # Extract JSON from response
        json_match = re.search(r'```(?:json)?\s*([\s\S]*?)\s*```', response.message.content)
        if json_match:
            json_str = json_match.group(1)
        else:
            json_str = response.message.content
        
        try:
            analysis = json.loads(json_str)
        except json.JSONDecodeError:
            # Create structured output if JSON parsing fails
            analysis = {
                "title": "Project Presentation",
                "summary": "Overview of the coding project",
                "main_features": ["Feature 1", "Feature 2", "Feature 3"],
                "technical_approach": "Technical implementation details",
                "challenges": ["Challenge 1", "Challenge 2"],
                "solutions": ["Solution 1", "Solution 2"],
                "key_insights": ["Insight 1", "Insight 2"],
                "potential_extensions": ["Extension 1", "Extension 2"]
            }
        
        return analysis
    
    def _create_presentation_outline(self, analysis: Dict[str, Any]) -> Dict[str, Any]:
        """Create a structured presentation outline based on content analysis."""
        # Extract data from analysis
        title = analysis.get("title", "Project Presentation")
        summary = analysis.get("summary", "")
        features = analysis.get("main_features", [])
        technical = analysis.get("technical_approach", "")
        challenges = analysis.get("challenges", [])
        solutions = analysis.get("solutions", [])
        insights = analysis.get("key_insights", [])
        extensions = analysis.get("potential_extensions", [])
        
        # Create slide outline
        outline = {
            "title": title,
            "slides": [
                {
                    "title": "Overview",
                    "content": [summary] + ["• " + feature for feature in features],
                    "speaker_notes": f"This presentation covers {title}. {summary} The main features include: " + 
                                     ", ".join(features) + "."
                },
                {
                    "title": "Technical Approach",
                    "content": [technical],
                    "speaker_notes": f"Let me explain our technical approach. {technical}"
                },
                {
                    "title": "Challenges & Solutions",
                    "content": ["Challenges:"] + ["• " + challenge for challenge in challenges] +
                              ["Solutions:"] + ["• " + solution for solution in solutions],
                    "speaker_notes": f"We encountered several challenges including: {', '.join(challenges)}. " +
                                    f"Our solutions involved: {', '.join(solutions)}."
                },
                {
                    "title": "Key Insights",
                    "content": ["• " + insight for insight in insights],
                    "speaker_notes": f"The key insights from this project were: {', '.join(insights)}."
                },
                {
                    "title": "Future Work",
                    "content": ["• " + extension for extension in extensions],
                    "speaker_notes": f"Looking ahead, we could extend this project by: {', '.join(extensions)}."
                },
                {
                    "title": "Thank You!",
                    "content": ["Questions?"],
                    "speaker_notes": "Thank you for your attention. I'm happy to answer any questions you might have."
                }
            ]
        }
        
        return outline
    
    def _get_system_prompt(self) -> str:
        """Get the system prompt for the presentation agent."""
        return """
        You are an expert presentation creator tasked with generating compelling presentations for coding projects.
        
        Your goal is to:
        1. Analyze code and documentation to extract key project information
        2. Create a well-structured presentation outline
        3. Generate professional slides using Google Slides (if available)
        
        Your presentations should:
        - Be clear, concise, and engaging
        - Highlight the most important aspects of the project
        - Explain technical concepts in an accessible way
        - Provide insights into challenges and solutions
        - Include speaker notes for each slide
        
        Follow these steps:
        1. Analyze the code and documentation using the analyze_content tool
        2. Create a presentation outline using the create_presentation_outline tool
        3. Generate slides using the tools from Google Slides MCP:
           - create_presentation: Create a new presentation
           - add_slide: Add slides to the presentation
           - batch_update_presentation: For more complex slide modifications
        
        Be creative but professional in your presentation style. Use clear titles, concise bullet points,
        and appropriate technical depth for the target audience.
        """
    
    def create_google_slides(self, outline: Dict[str, Any]) -> Dict[str, Any]:
        """Create a Google Slides presentation based on the outline."""
        presentation_id = None
        results = {} # Initialize results dictionary
        create_presentation_tool = None
        batch_update_tool = None

        # --- 1. Check if Slides Tool Spec is available ---
        if not self.slides_tool:
            print("--- ERROR: Google Slides MCP tool spec not initialized. ---")
            return {"error": "Google Slides MCP tools not available"}

        # --- 2. Retrieve Specific MCP Tools ---
        try:
            print("--- DEBUG: Retrieving Google Slides MCP tools ---")
            tools = self.slides_tool.to_tool_list()
            # Use next with a default of None and check after
            create_presentation_tool = next((t for t in tools if t.metadata.name == "create_presentation"), None)
            batch_update_tool = next((t for t in tools if t.metadata.name == "batch_update_presentation"), None)

            if not create_presentation_tool:
                print("--- ERROR: 'create_presentation' tool not found in MCP spec. ---")
                return {"error": "Required 'create_presentation' Google Slides MCP tool not found"}
            if not batch_update_tool:
                print("--- ERROR: 'batch_update_presentation' tool not found in MCP spec. ---")
                return {"error": "Required 'batch_update_presentation' Google Slides MCP tool not found"}
            print("--- DEBUG: Google Slides MCP tools retrieved successfully ---")

        except Exception as e:
             print(f"--- ERROR: Exception while retrieving tools from McpToolSpec: {e} ---")
             traceback.print_exc()
             return {"error": f"Failed to retrieve tools from McpToolSpec: {e}"}

        # --- 3. Create the Presentation using the Retrieved Tool ---
        presentation_title = outline.get("title", "Project Presentation")
        raw_create_output = None # For error reporting
        create_response_str = None

        try:
            print(f"--- DEBUG: Calling create_presentation_tool with title: '{presentation_title}' ---")
            # *** Use the retrieved tool ***
            tool_output_object = create_presentation_tool(title=presentation_title)
            raw_tool_output = tool_output_object # Store for potential error reporting
            print(f"--- DEBUG: Raw output type from self.create_presentation_tool: {type(tool_output_object)} ---")

            # --- Revised Handling V3: Regex Extraction ---
            create_response_str = None # Initialize string variable
            if isinstance(tool_output_object, ToolOutput):
                print("--- DEBUG: create_presentation_tool returned ToolOutput ---")
                content_value_str = tool_output_object.content # We know this is a string

                print(f"--- DEBUG (Inspection): Type of ToolOutput.content: {type(content_value_str)} ---")
                log_snippet_repr = repr(content_value_str[:300]) # Log prefix of the repr string
                print(f"--- DEBUG (Inspection): Value of ToolOutput.content (string repr): {log_snippet_repr}... ---")

                # Use regex to find the JSON part within text='{...}' inside the repr string
                # This regex looks for text=' followed by { ... } ending just before ')]
                match = re.search(r"text='(\{[\s\S]*?\})'\)\]$", content_value_str.strip()) # Added strip() for safety

                if match:
                    extracted_json_text = match.group(1) # Get the captured JSON block string
                    # Basic check for validity
                    if extracted_json_text.startswith('{') and extracted_json_text.endswith('}'):
                        print("--- DEBUG: Extracted potential JSON using regex from ToolOutput.content repr ---")
                        # Assign the extracted JSON string
                        create_response_str = extracted_json_text
                        # Note: json.loads handles standard JSON escapes like \n, \t, \\, \"
                    else:
                        print(f"--- WARNING: Regex match did not produce valid start/end braces. Match: {extracted_json_text[:100]}... ---")
                        # Keep create_response_str as None
                else:
                    print("--- WARNING: Regex did not find expected JSON pattern in ToolOutput.content string repr. ---")
                    # Keep create_response_str as None

                # Check if extraction failed
                if create_response_str is None:
                    print(f"--- ERROR: Could not extract JSON string from ToolOutput.content using regex. Content was: {content_value_str} ---")
                    return {"error": "Could not extract JSON string from ToolOutput content via regex", "response": content_value_str}
            # --- *** END REVISED HANDLING V3 *** ---

            elif isinstance(tool_output_object, str):
                # This case is less likely now but kept as fallback
                print("--- DEBUG: create_presentation_tool returned str directly ---")
                create_response_str = tool_output_object
            else:
                # Handle unexpected return type immediately
                print(f"--- ERROR: Unexpected return type from create_presentation tool: {type(tool_output_object)} ---")
                return {"error": f"Unexpected return type: {type(tool_output_object)}", "response": repr(tool_output_object)}

            # --- Now, ONLY proceed if we have a valid string ---
            if create_response_str is not None and isinstance(create_response_str, str):
                # (Rest of the json.loads logic remains the same)
                log_snippet = create_response_str[:200].replace('\n', '\\n')
                print(f"--- DEBUG: Attempting json.loads on string: '{log_snippet}...' ---")
                try:
                    create_response = json.loads(create_response_str)
                    presentation_id = create_response.get("presentationId") # Use .get for safety
                    if not presentation_id:
                        print(f"--- ERROR: Failed to get presentationId from parsed JSON. JSON was: {create_response} ---")
                        return {"error": "Failed to create presentation (no presentationId in response)", "response": create_response} # Return parsed JSON
                    print(f"--- DEBUG: Successfully created presentation ID: {presentation_id} ---")
                except json.JSONDecodeError as json_e:
                    print(f"--- ERROR: JSONDecodeError parsing tool response: {json_e} ---")
                    print(f"--- ERROR: String content that failed parsing: {create_response_str}") # Log the full string
                    return {"error": "Invalid JSON response from create_presentation tool", "response": create_response_str} # Return raw string
            else:
                # This case signifies an error in the handling logic above if reached.
                print("--- ERROR: create_response_str is not a valid string after tool call handling ---")
                return {"error": "Failed to get a valid string response from create_presentation tool", "response": repr(tool_output_object)}

        except Exception as e:
            # Catch other potential errors during the tool call itself
            print(f"--- ERROR: Exception during create_presentation tool call/processing: {e} ---")
            traceback.print_exc() # Log the full traceback
            raw_output_repr = repr(raw_create_output) if raw_create_output is not None else "N/A"
            return {"error": f"Error calling/processing create_presentation_tool: {e}", "raw_output": raw_output_repr}

        # --- Crucial Check: Ensure presentation_id was successfully obtained before proceeding ---
        if not presentation_id:
            print("--- ERROR: presentation_id not set after creation attempt, cannot proceed with slides ---")
            # The specific error should have been returned above, but add a fallback.
            return {"error": "Failed to obtain presentation ID, cannot add slides", "details": "Check previous logs for specific error during creation"}

        # --- 4. Prepare and Send Batch Update Requests ---
        print(f"--- DEBUG: Proceeding to build batch requests for presentation {presentation_id} ---")
        slides = outline.get("slides", [])
        # Initialize results *after* confirming presentation_id
        results = {"presentation_id": presentation_id, "slides": []}

        # Create batch requests for all slides (This part remains the same as your original logic)
        batch_requests = []
        for i, slide in enumerate(slides):
            slide_title = slide.get("title", "")
            # Join content lines, ensuring they are strings
            content = "\n".join(map(str, slide.get("content", [])))
            speaker_notes = slide.get("speaker_notes", "")

            slide_obj_id = f"slide_{i+1}" # Use a consistent variable
            title_obj_id = f"title_{i+1}"
            body_obj_id = f"body_{i+1}"
            notes_obj_id = f"notes_{i+1}"

            # Create slide request
            batch_requests.append({
                "createSlide": {
                    "objectId": slide_obj_id,
                    "slideLayoutReference": {"predefinedLayout": "TITLE_AND_BODY"},
                    "placeholderIdMappings": [
                        {"layoutPlaceholder": {"type": "TITLE"}, "objectId": title_obj_id},
                        {"layoutPlaceholder": {"type": "BODY"}, "objectId": body_obj_id}
                    ]
                }
            })
            # Add title text request
            if slide_title: # Avoid inserting empty text
                 batch_requests.append({"insertText": {"objectId": title_obj_id, "text": slide_title}})
            # Add body text request
            if content: # Avoid inserting empty text
                batch_requests.append({"insertText": {"objectId": body_obj_id, "text": content}})
            # Add speaker notes request if available
            if speaker_notes:
                batch_requests.append({
                    "createSpeakerNotes": { # Simpler request if text comes after
                         "slideObjectId": slide_obj_id,
                         "objectId": notes_obj_id
                     }
                 })
                batch_requests.append({
                    "insertText": {
                         "objectId": notes_obj_id,
                         "text": speaker_notes,
                         "insertionIndex": 0 # Start inserting at the beginning of notes textbox
                     }
                 })
                # Note: The original `createSpeakerNotesWithText` is fine too, this is just an alternative structure.

            results["slides"].append({
                "title": slide_title,
                "slide_id": slide_obj_id, # Use the variable
                "status": "pending"
            })

        # Send the batch update if requests were generated
        if batch_requests:
            print(f"--- DEBUG: Sending {len(batch_requests)} batch requests for presentation {presentation_id} ---")
            batch_response_str = None
            raw_batch_output = None
            try:
                # Call the retrieved batch update tool
                batch_tool_output_or_str = batch_update_tool(
                    presentationId=presentation_id,
                    requests=batch_requests
                )
                raw_batch_output = batch_tool_output_or_str
                print(f"--- DEBUG: Raw output type from batch_update_tool: {type(batch_tool_output_or_str)} ---")

                # Handle ToolOutput vs str for batch_update_tool response
                if isinstance(batch_tool_output_or_str, ToolOutput):
                    print("--- DEBUG: batch_update_tool returned ToolOutput ---")
                    if isinstance(batch_tool_output_or_str.content, str):
                         batch_response_str = batch_tool_output_or_str.content
                         # Decide if ToolOutput always means error for batch, or if content needs parsing
                         # For now, assume content might be valid JSON or error JSON
                    else:
                         print(f"--- WARNING: batch_update_tool ToolOutput content is not a string, type: {type(batch_tool_output_or_str.content)}. Treating as potential error info. ---")
                         # Store the non-string content representation in details
                         results["error"] = "Batch update tool returned non-string ToolOutput content"
                         results["details"] = repr(batch_tool_output_or_str.content)
                         for slide_res in results["slides"]: slide_res["status"] = "batch_failed_non_string_output"
                         # Return early if this is considered a fatal error
                         # return results
                elif isinstance(batch_tool_output_or_str, str):
                    print("--- DEBUG: batch_update_tool returned str ---")
                    batch_response_str = batch_tool_output_or_str
                else:
                    # Handle unexpected return type
                    results["error"] = f"Unexpected return type from batch_update tool: {type(batch_tool_output_or_str)}"
                    results["details"] = repr(batch_tool_output_or_str) # Store raw output representation
                    for slide_res in results["slides"]: slide_res["status"] = "batch_type_error"
                    return results # Return results dict with error added

                # Try parsing the batch response string if we got one
                if batch_response_str:
                    print(f"--- DEBUG: Attempting json.loads on batch response string (first 200 chars): '{batch_response_str[:200].replace(r'%5Cn', r'\\n') }...' ---") # Added replace for better readability if encoded newlines exist
                    try:
                        batch_response = json.loads(batch_response_str)
                        print("--- DEBUG: Batch update response JSON parsed successfully. ---")
                        # Optional: Check batch_response content for API-level errors from Google Slides if needed
                        # e.g., check if batch_response['replies'] contains errors

                        # Update status in results on successful parsing (might refine based on actual API errors)
                        if "error" not in results: # Don't overwrite previous errors unless success confirmed
                           for i in range(len(results["slides"])):
                               results["slides"][i]["status"] = "created" # Or check replies status
                    except json.JSONDecodeError as batch_json_e:
                        print(f"--- WARNING: JSONDecodeError parsing batch_update tool response: {batch_json_e}. Presentation might be partially created. ---")
                        # Error parsing the string response from batch update
                        results["warning"] = "Invalid JSON response from batch_update_presentation tool (slides might be created/partially created)" # Changed to warning
                        results["details"] = batch_response_str # Store the raw string
                        for slide_res in results["slides"]: slide_res["status"] = "batch_json_error"
                        # Don't return immediately, let the function return the results dict containing warning info
                # else: If batch_response_str is None (e.g., due to non-string ToolOutput handled above), error is already set.

            except Exception as batch_e:
                # Catch other potential errors during batch update tool call/processing
                print(f"--- ERROR: Exception during batch_update call or processing: {batch_e} ---")
                traceback.print_exc()
                results["error"] = f"Error during batch_update call or processing: {batch_e}"
                results["raw_batch_output"] = repr(raw_batch_output) if raw_batch_output else "N/A"
                for slide_res in results["slides"]: slide_res["status"] = "batch_exception"
                # Don't return immediately

        # --- 5. Return Results ---
        # Return the results dictionary, which includes presentation_id
        # and slide statuses, potentially with error/warning/details fields.
        print("--- DEBUG: Returning results from create_google_slides ---")
        return results
    
    def create_presentation(self, code_content: str, documentation_content: str) -> Dict[str, Any]:
        """Create a complete presentation from code and documentation."""
        # Analyze the content
        analysis = self._analyze_content(code_content, documentation_content)
        
        # Create presentation outline
        outline = self._create_presentation_outline(analysis)
        
        results = {
            "analysis": analysis,
            "outline": outline,
            "slides": None
        }
        
        # Create Google Slides if available
        if self.slides_tool:
            slides_result = self.create_google_slides(outline)
            results["slides"] = slides_result
        
        # Add token usage statistics
        results["tokens_used"] = {
            "prompt_tokens": self.token_counter.prompt_llm_token_count,
            "completion_tokens": self.token_counter.completion_llm_token_count,
            "total_tokens": self.token_counter.total_llm_token_count
        }
        
        return results


def handle_task(task_description: str) -> str:
    """
    Main entry point for the Presentation Agent.
    Args:
        task_description: Description of the presentation task, should include
                          references to code and documentation results
    Returns:
        Generated presentation information as a JSON string
    """
    agent = None # Initialize agent to None
    result = None # Initialize result to None

    try:
        print("--- DEBUG: Initializing PresentationAgent ---")
        agent = PresentationAgent()
        print("--- DEBUG: PresentationAgent Initialized ---")

        # Extract code and documentation
        code_match = re.search(r'CODE:\s*```(?:python)?\s*([\s\S]*?)\s*```', task_description)
        doc_match = re.search(r'DOCUMENTATION:\s*```(?:markdown)?\s*([\s\S]*?)\s*```', task_description)
        code_content = code_match.group(1) if code_match else "# No code provided"
        documentation_content = doc_match.group(1) if doc_match else "No documentation provided"

        print("--- DEBUG: Extracted code and documentation ---")
        print(f"--- DEBUG: Code provided: {bool(code_content and code_content != '# No code provided')}")
        print(f"--- DEBUG: Docs provided: {bool(documentation_content and documentation_content != 'No documentation provided')}")

        # Generate presentation
        print("--- DEBUG: Calling agent.create_presentation ---")
        result = agent.create_presentation(code_content, documentation_content)
        print("--- DEBUG: agent.create_presentation call completed ---")

        # *** Inspect the result before trying to dump it ***
        print(f"--- DEBUG: Type of result: {type(result)}")
        print("--- DEBUG: Content of result before json.dumps:")
        # Use pprint for better dictionary visualization
        pprint.pprint(result)

        # Format the result as JSON
        print("--- DEBUG: Attempting json.dumps ---")
        json_result = json.dumps(result, indent=2)
        print("--- DEBUG: json.dumps successful ---") # Only prints if it works
        return json_result

    except Exception as e:
        # *** Enhanced Error Logging ***
        print(f"\n--- ERROR caught in handle_task ---")
        print(f"--- ERROR Type: {type(e)}")
        print(f"--- ERROR Details: {e}")
        print("--- ERROR Traceback: ---")
        traceback.print_exc() # Print the full traceback to see where the error originated

        # Try to represent the problematic result object safely if it exists
        safe_result_repr = "Result object not available or not yet assigned"
        if 'result' in locals() and result is not None:
             print("--- ERROR: Inspecting result object at time of error ---")
             pprint.pprint(result) # Try printing the structure again
             try:
                 # Try a safer representation in case pprint fails
                 safe_result_repr = repr(result)
             except Exception as repr_e:
                 safe_result_repr = f"Could not represent result object: {repr_e}"

        # Create a JSON-safe error dictionary
        error_result = {
            "error": f"Caught exception: {type(e).__name__} - {e}",
            "status": "failed",
            "result_at_error_repr": safe_result_repr # Include safe representation
        }
        # Return the error info as JSON
        return json.dumps(error_result, indent=2)

# Create the Presentation Agent with LlamaIndex
presentation_agent = FunctionAgent(
    name="PresentationAgent",
    description="Generates Google Slides for a code repository",
    system_prompt="""You are an expert Python programmer that generates and tests code for assignments.
    
    Your primary tools:
    - AnalyzeRequirements: Extract coding requirements from assignment descriptions
    - GenerateCode: Create Python code that meets the requirements
    - TestCode: Run and test the code in a secure Docker sandbox
    
    When generating code:
    1. Always start by analyzing and breaking down the requirements
    2. Generate well-structured, documented Python code
    3. Include proper error handling and type hints
    4. Add appropriate unit tests
    5. Test the code in the Docker sandbox
    
    Based on the results, you should:
    1. If tests pass, provide the code and test results
    2. If tests fail, analyze the errors and revise the code
    3. Ask for clarification if requirements are unclear
    
    Always ensure code is secure and follows best practices.""",
    tools=[
        FunctionTool.from_defaults(fn=handle_task, name="HandlePresentationTask")
    ],
    llm=llm,
    verbose=True
)


if __name__ == "__main__":
    # For testing the agent directly
    test_task = """
    Create a presentation for a project that implements a chat assistant.
    
    CODE:
    ```python
    # Chat Assistant Implementation
    import os
    import requests
    from fastapi import FastAPI, HTTPException
    from pydantic import BaseModel
    from typing import List, Dict, Any, Optional
    
    app = FastAPI()
    
    class Message(BaseModel):
        role: str  # "user" or "assistant"
        content: str
    
    class ChatRequest(BaseModel):
        messages: List[Message]
        model: str
        temperature: Optional[float] = 0.7
    
    class ChatResponse(BaseModel):
        response: str
        
    @app.post("/chat", response_model=ChatResponse)
    async def chat(request: ChatRequest):
        # Format messages for LLM API
        formatted_messages = [{"role": msg.role, "content": msg.content} for msg in request.messages]
        
        # Call external LLM API
        try:
            response = requests.post(
                "https://api.openrouter.ai/api/v1/chat/completions",
                headers={
                    "Authorization": f"Bearer {os.environ.get('OPENROUTER_API_KEY')}",
                    "Content-Type": "application/json"
                },
                json={
                    "model": request.model,
                    "messages": formatted_messages,
                    "temperature": request.temperature
                }
            )
            response.raise_for_status()
            result = response.json()
            return ChatResponse(response=result["choices"][0]["message"]["content"])
        except Exception as e:
            raise HTTPException(status_code=500, detail=f"Error communicating with LLM API: {str(e)}")
    
    if __name__ == "__main__":
        import uvicorn
        uvicorn.run(app, host="0.0.0.0", port=8000)
    ```
    
    DOCUMENTATION:
    ```markdown
    # Chat Assistant API
    
    A FastAPI server that provides a simple interface to various large language models through the OpenRouter API.
    
    ## Features
    
    - Simple REST API for chat interactions
    - Support for multiple LLM models via OpenRouter
    - Conversation history management
    - Configurable temperature parameter
    
    ## API Usage
    
    ### POST /chat
    
    Send a chat request with conversation history.
    
    ```json
    {
      "messages": [
        {"role": "user", "content": "Hello, how are you?"},
        {"role": "assistant", "content": "I'm doing well! How can I help you today?"},
        {"role": "user", "content": "Tell me about the solar system."}
      ],
      "model": "anthropic/claude-3-opus",
      "temperature": 0.7
    }
    ```
    
    ### Response
    
    ```json
    {
      "response": "The solar system consists of the Sun and everything that orbits around it..."
    }
    ```
    
    ## Implementation Details
    
    The server is built with FastAPI and communicates with OpenRouter's API to access various LLMs. 
    It handles authentication, request formatting, and error handling.
    
    ## Deployment
    
    The service can be deployed on Render.com for free. Environment variables must be set for the OpenRouter API key.
    ```
    """
    
    print(handle_task(test_task))<|MERGE_RESOLUTION|>--- conflicted
+++ resolved
@@ -4,9 +4,9 @@
 """
 
 import json
-<<<<<<< HEAD
 import os
 import re
+from pathlib import Path
 from typing import Dict, List, Optional, Any
 import pprint
 import traceback
@@ -21,19 +21,8 @@
 # Load environment variables
 from dotenv import load_dotenv
 load_dotenv()
-=======
-from pathlib import Path
-from typing import Dict, List, Tuple
-import os
-
-from llama_index.core.agent.workflow import FunctionAgent
-from llama_index.core.tools import FunctionTool
-from llama_index.llms.openai import OpenAI
-from llama_index.core.workflow import Context
-
-# Initialize LLM
+
 llm = OpenAI(model="gpt-4.1-nano-2025-04-14", api_key=os.getenv("OPENAI_API_KEY"))
->>>>>>> deaec088
 
 class PresentationAgent:
     """Agent responsible for creating presentations from coding assignments."""
