genai-mas-venv
__pycache__
<<<<<<< HEAD
env/
.env
=======
.env
archive
>>>>>>> deaec088
<|MERGE_RESOLUTION|>--- conflicted
+++ resolved
@@ -1,9 +1,5 @@
 genai-mas-venv
 __pycache__
-<<<<<<< HEAD
 env/
 .env
-=======
-.env
-archive
->>>>>>> deaec088
+archive